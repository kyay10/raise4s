--- conflicted
+++ resolved
@@ -26,7 +26,13 @@
 ): B =
   _fold(block, catchBlock, recover, transform)
 
-<<<<<<< HEAD
+@deprecated("Use Raise.fold instead", "0.0.3")
+def fold[A, B, Error](
+    block: Raise[Error] ?=> A,
+    recover: (error: Error) => B,
+    transform: (value: A) => B
+): B = _fold(block, ex => throw ex, recover, transform)
+
 private[raise4s] def mapOrAccumulate[Error, A, B](
     iterable: Iterable[A],
     transform: Raise[Error] ?=> A => B
@@ -58,12 +64,4 @@
       *   A list of the transformed elements of the iterable
       */
     def mapOrAccumulate(transform: Raise[Error] ?=> A => B)(using r: Raise[List[Error]]): List[B] =
-      Raise.mapOrAccumulate(iterable, transform)
-=======
-@deprecated("Use Raise.fold instead", "0.0.3")
-def fold[A, B, Error](
-    block: Raise[Error] ?=> A,
-    recover: (error: Error) => B,
-    transform: (value: A) => B
-): B = _fold(block, ex => throw ex, recover, transform)
->>>>>>> e27099df
+      Raise.mapOrAccumulate(iterable, transform)