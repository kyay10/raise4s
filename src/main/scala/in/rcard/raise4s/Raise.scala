package in.rcard.raise4s

import scala.annotation.targetName
import scala.util.Try
import scala.util.control.{ControlThrowable, NoStackTrace, NonFatal}

trait Raise[-Error]:
  def raise(e: Error): Nothing

private[raise4s] case class Raised[Error](original: Error)
    extends ControlThrowable
    with NoStackTrace

private[raise4s] class DefaultRaise extends Raise[Any]:
  def raise(e: Any): Nothing = throw Raised(e)

infix type raises[R, Error] = Raise[Error] ?=> R

/** Defines the main scope of the functions available on the `Raise` context.
  */
object Raise {

  extension [A](a: => A)
<<<<<<< HEAD
    //noinspection NoTailRecursionAnnotation
=======
    /** Extensions method version of the [[Raise.catching]] function.
      */
>>>>>>> 599dfa38
    @targetName("catchingThis")
    def catching(catchBlock: Throwable => A): A = Raise.catching(() => a)(catchBlock)

  /** Raises a _logical failure_ of type `Error`. This function behaves like a <em>return
    * statement</em>, immediately short-circuiting and terminating the computation.
    *
    * __Alternatives:__ Common ways to raise errors include: [[ensure]], [[ensureNotNull]], and
    * [[RaiseEitherPredef.bind]]. Consider using them to make your code more concise and expressive.
    *
    * __Handling raised errors:__ Refer to [[recover]]. <h2>Example</h2>
    * {{{
    * val actual: String = fold(
    *   { raise(MyError) },
    *   throwable => "Error: " + throwable.getMessage,
    *   error => "Error: " + error,
    *   value => "Value: " + value
    * )
    * }}}
    *
    * @param e
    *   An error of type `Error` that will short-circuit the computation. Behaves similarly to
    *   _return_ or _throw_.
    * @param raise
    *   The Raise context
    * @tparam Error
    *   The type of the logical error
    */
  def raise[Error](e: Error)(using raise: Raise[Error]): Nothing = raise.raise(e)

  /** Ensures that the `condition` is met; otherwise, [[Raise.raise]]s a logical failure of type
    * `Error`.
    *
    * In summary, this is a type-safe alternative to [[assert]], using the [[Raise]] API.
    *
    * <h2>Example</h2>
    * {{{
    * val actual: Int = fold(
    *   { ensure(42 < 0) { "error" },
    *   error => 43,
    *   value => 42
    * )
    * actual should be(43)
    * }}}
    *
    * @param condition
    *   The condition that must be true.
    * @param raise
    *   A lambda that produces an error of type `Error` when the `condition` is false.
    * @param r
    *   The Raise context
    * @tparam Error
    *   The type of the logical error
    */
  def ensure[Error](condition: Boolean)(raise: => Error)(using r: Raise[Error]): Unit =
    if !condition then r.raise(raise)

  /** Ensures that the `value` is not null; otherwise, [[Raise.raise]]s a logical failure of type
    * `Error`.
    *
    * In summary, this is a type-safe alternative to [[require]], using the [[Raise]] API.
    *
    * <h2>Example</h2>
    * {{{
    * val actual: Int = fold(
    *   { ensureNotNull(null) { "error" } },
    *   error => 43,
    *   value => 42
    * )
    * actual should be(43)
    * }}}
    *
    * @param value
    *   The value that must be non-null.
    * @param raise
    *   A lambda that produces an error of type `Error` when the `value` is null.
    * @param r
    *   The Raise context
    * @tparam B
    *   The type of the value
    * @tparam Error
    *   The type of the logical error
    * @return
    *   The value if it is not null
    */
  def ensureNotNull[B, Error](value: B)(raise: => Error)(using r: Raise[Error]): B =
    if value == null then r.raise(raise)
    else value

  /** Execute the [[Raise]] context function resulting in `A` or any _logical error_ of type
    * `Error`, and recover by providing a transform `Error` into a fallback value of type `A`. <p>
    *
    * <h2>Example</h2>
    * {{{
    * val actual = recover({ raise("error") }) {
    *   error => 43
    * }
    * actual should be(43)
    * }}}
    *
    * @param block
    *   The block to execute
    * @param recover
    *   The function to transform the error into a fallback value
    * @tparam Error
    *   The type of the error that can be raised and recovered
    * @tparam A
    *   The type of the result of the `block`
    * @return
    *   The result of the `block` or the fallback value
    */
  def recover[Error, A](block: Raise[Error] ?=> A)(recover: Error => A): A =
    fold(block, ex => throw ex, recover, identity)

  /** Execute the [[Raise]] context function resulting in `A` or any _logical error_ of type
    * `Error`, and `recover` by providing a transform `Error` into a fallback value of type `A`, or
    * `catchBlock` any unexpected exceptions by providing a transform [[Throwable]] into a fallback
    * value of type `A`.
    *
    * <h2>Example</h2>
    * {{{
    * val actual = recover(
    *   { raise("error") },
    *   error => 43,
    *   ex => 44
    * )
    * actual should be(43)
    * }}}
    *
    * @param block
    *   The block to execute
    * @param recover
    *   The function to transform the error into a fallback value
    * @param catchBlock
    *   The function to transform the exception into a fallback value
    * @tparam Error
    *   The type of the error that can be raised and recovered
    * @tparam A
    *   The type of the result of the `block`
    * @return
    *   The result of the `block`, the fallback value from the `recover` function, or the fallback
    *   value from the `catchBlock` function
    */
  def recover[Error, A](
      block: Raise[Error] ?=> A,
      recover: Error => A,
      catchBlock: Throwable => A
  ): A =
    fold(block, catchBlock, recover, identity)

  /** Allows safely catching [[NonFatal]] exceptions without capturing exceptions like
    * [[OutOfMemoryError]] or [[VirtualMachineError]], etc.
    *
    * <h2>Example</h2>
    * {{{
    * val actual = catching(
    *   () => throw new RuntimeException("error"),
    *   ex => 43
    * )
    * actual should be(43)
    * }}}
    *
    * @param block
    *   The block to execute
    * @param catchBlock
    *   The function to transform the exception into a fallback value
    * @tparam A
    *   The type of the result of the `block`
    * @return
    *   The result of the `block` or the fallback value
    */
  def catching[A](block: () => A)(catchBlock: Throwable => A): A =
    try block()
    catch
      case NonFatal(e) => catchBlock(e)
      case ex          => throw ex

  /** Execute the [[Raise]] context function resulting in `A` or any _logical error_ of type
    * `OtherError`, and transform any raised `OtherError` into `Error`, which is raised to the outer
    * [[Raise]].
    *
    * <h2>Example</h2>
    * {{{
    * val actual = either {
    *   withError[Int, String, Int](s => s.length) { raise("error") }
    * }
    * actual should be(Left(5))
    * }}}
    *
    * @param transform
    *   The function to transform the `OtherError` into `Error`
    * @param block
    *   The block to execute
    * @param r
    *   The Raise context
    * @tparam Error
    *   The type of the transformed logical error
    * @tparam OtherError
    *   The type of the logical error that can be raised and transformed
    * @tparam A
    *   The type of the result of the `block`
    * @return
    *   The result of the `block`
    */
  def withError[Error, OtherError, A](transform: OtherError => Error)(
      block: Raise[OtherError] ?=> A
  )(using r: Raise[Error]): A =
    recover(block) { otherError => r.raise(transform(otherError)) }

  /** The most general way to execute a computation using [[Raise]]. Depending on the outcome of the
    * `block`, one of the three continuations is run:
    *   - <em>success</em> `transform` result of [A] to a value of [B].
    *   - <em>raised</em> `recover` from raised value of `Error` to a value of `B`.
    *   - <em>exception</em> `catch` from [[Throwable]] by transforming value into `B`.
    *
    * This method should never be wrapped in `try`/`catch` as it will not throw any unexpected
    * errors, it will only result in fatal exceptions such as [[OutOfMemoryError]].
    *
    * <h2>Example</h2>
    * {{{
    * val actual: String = fold(
    *   { 42 },
    *   throwable => "Error: " + throwable.getMessage,
    *   error => "Error: " + error,
    *   value => "Value: " + value
    * )
    * actual shouldBe "Value: 42"
    * }}}
    *
    * @param block
    *   The block of code to execute that can raise an a logical type error
    * @param catchBlock
    *   The block of code to execute when a [[NonFatal]] exception is thrown
    * @param recover
    *   The block of code to execute when a logical error is raised
    * @param transform
    *   The block of code to execute when the block of code is executed successfully
    * @tparam A
    *   The type of the result of the execution of `block` lambda
    * @tparam B
    *   The type of the result of the `fold` method
    * @tparam Error
    *   The type of the logical error that can be raised by the `block` lambda
    */
  def fold[A, B, Error](
      block: Raise[Error] ?=> A,
      catchBlock: (throwable: Throwable) => B,
      recover: (error: Error) => B,
      transform: (value: A) => B
  ): B = _fold(block, catchBlock, recover, transform)

  /** The most general way to execute a computation using [[Raise]]. Depending on the outcome of the
    * `block`, one of the two continuations is run:
    *   - <em>success</em> `transform` result of `A` to a value of `B`.
    *   - <em>raised</em> `recover` from raised value of `Error` to a value of `B`.
    *
    * This function re-throws any exceptions thrown within the [[Raise]] block.
    *
    * <h2>Example</h2>
    * {{{
    * val actual: String = fold(
    *   { 42 },
    *   error => "Error: " + error,
    *   value => "Value: " + value
    * )
    * actual shouldBe "Value: 42"
    * }}}
    *
    * @param block
    *   The block of code to execute that can raise an a logical type error
    * @param recover
    *   The block of code to execute when a logical error is raised
    * @param transform
    *   The block of code to execute when the block of code is executed successfully
    * @tparam A
    *   The type of the result of the execution of `block` lambda
    * @tparam B
    *   The type of the result of the `fold` method
    * @tparam Error
    *   The type of the logical error that can be raised by the `block` lambda
    */
  def fold[A, B, Error](
      block: Raise[Error] ?=> A,
      recover: (error: Error) => B,
      transform: (value: A) => B
  ): B = _fold(block, ex => throw ex, recover, transform)

  /** Runs a computation `block` using [[Raise]], and return its outcome as [[Either]].
    *   - [[Right]] represents success,
    *   - [[Left]] represents logical failure.
    *
    * This function re-throws any exceptions thrown within the [[Raise]] block.
    *
    * <h2>Example</h2>
    * {{{
    * val one: Either[Nothing, Int] = Right(1)
    * val left: Either[String, Int] = Left("error")
    * val actual = either {
    *   val x = one.bind()
    *   val y = recover(
    *     {
    *       left.bind()
    *     },
    *     { _ => 1 }
    *   )
    *   x + y
    * }
    * }}}
    *
    * @param block
    *   A computation that can raise errors of type `Error`
    * @tparam A
    *   The type of the value returned by the computation
    * @tparam Error
    *   The type of the logical error that can be raised by the computation
    * @return
    *   An [[Either]] representing the outcome of the computation
    */
  def either[A, Error](block: Raise[Error] ?=> A): Either[Error, A] = _either(block)

  /** Runs a computation `block` using [[Raise]], and return its outcome as [[Option]].
    *   - [[Some]] represents success,
    *   - [[None]] represents logical failure. This function re-throws any exceptions thrown within
    *     the [[Raise]] block.
    *
    * <h2>Example</h2>
    * {{{
    * val some: Option[Int] = Some(1)
    * val none: Option[Int] = None
    * val actual = option {
    *   val x = some.bind()
    *   val y = recover({ none.bind() }, { _ => 1 })
    *   x + y
    * }
    * actual should be(Some(2))
    * }}}
    *
    * @param block
    *   A computation that can raise errors of type `None.type`
    * @tparam A
    *   The type of the value returned by the computation
    * @return
    *   An [[Option]] representing the outcome of the computation
    */
  def option[A](block: Raise[None.type] ?=> A): Option[A] = _option(block)

  /** Runs a computation `block` using [[Raise]], and return its outcome as [[Try]].
    *
    * <h2>Example</h2>
    * {{{
    * val one: Try[Int]     = Success(1)
    * val failure: Try[Int] = Failure(new Exception("error"))
    * val actual = asTry {
    *   val x = one.bind()
    *   val y = recover({ failure.bind() }, { _ => 1 })
    *   x + y
    * }
    * actual should be(Success(2))
    * }}}
    *
    * @param block
    *   A computation that can raise errors of type `Throwable`
    * @tparam A
    *   The type of the value returned by the computation
    * @return
    *   An [[Try]] representing the outcome of the computation
    */
  def asTry[A](block: Raise[Throwable] ?=> A): Try[A] = _asTry(block)

  /** Accumulate the errors obtained by executing the `transform` over every element of `iterable`.
    *
    * <h2>Example</h2>
    * {{{
    * val block: List[Int] raises List[String] = Raise.mapOrAccumulate(List(1, 2, 3, 4, 5)) {
    *   _ + 1
    * }
    * val actual = Raise.fold(
    *   block,
    *   error => fail(s"An error occurred: $error"),
    *   identity
    * )
    * actual shouldBe List(2, 3, 4, 5, 6)
    * }}}
    *
    * @param iterable
    *   The collection of elements to transform
    * @param transform
    *   The transformation to apply to each element that can raise an error of type `Error`
    * @param r
    *   The Raise context
    * @tparam Error
    *   The type of the logical error that can be raised
    * @tparam A
    *   The type of the elements in the `iterable`
    * @tparam B
    *   The type of the transformed elements
    * @return
    *   A list of transformed elements
    */
  def mapOrAccumulate[Error, A, B](iterable: Iterable[A])(
      transform: Raise[Error] ?=> A => B
  )(using r: Raise[List[Error]]): List[B] = _mapOrAccumulate(iterable)(transform)

  /** Accumulate the errors from running `action1`, and `action2`.
    *
    * <h2>Example</h2>
    * {{{
    * val block: List[Int] raises List[String] = Raise.zipOrAccumulate(
    *   { 1 },
    *   { 2 }
    * ) { case (a, b) =>
    *   List(a, b)
    * }
    * val actual = Raise.fold(
    *   block,
    *   error => fail(s"An error occurred: $error"),
    *   identity
    * )
    * actual should be(List(1, 2))
    * }}}
    *
    * @param action1
    *   Code block to run on type `A`
    * @param action2
    *   Code block to run on type `B`
    * @param block
    *   Function to run on the results of the code blocks
    * @param r
    *   The Raise context
    * @tparam Error
    *   The type of the logical error that can be raised by any code block
    * @tparam A
    *   The type of the result of the first code block
    * @tparam B
    *   The type of the result of the second code block
    * @tparam C
    *   The type of the result of the block function
    * @return
    *   The result of the block function
    */
  def zipOrAccumulate[Error, A, B, C](
      action1: Raise[Error] ?=> A,
      action2: Raise[Error] ?=> B
  )(block: (A, B) => C)(using r: Raise[List[Error]]): C =
    Raise.zipOrAccumulate(action1, action2, {}) { (a: A, b: B, Unit) =>
      block(a, b)
    }

  /** Accumulate the errors from running `action1`, `action2`, and `action3`.
    *
    * <h2>Example</h2>
    * {{{
    * val block: List[Int] raises List[String] = Raise.zipOrAccumulate(
    *   { 1 },
    *   { 2 },
    *   { 3 }
    * ) { case (a, b, c) =>
    *   List(a, b, c)
    * }
    * val actual = Raise.fold(
    *   block,
    *   error => fail(s"An error occurred: $error"),
    *   identity
    * )
    * actual should be(List(1, 2, 3))
    * }}}
    *
    * @param action1
    *   Code block to run on type `A`
    * @param action2
    *   Code block to run on type `B`
    * @param action3
    *   Code block to run on type `C`
    * @param block
    *   Function to run on the results of the code blocks
    * @param r
    *   The Raise context
    * @tparam Error
    *   The type of the logical error that can be raised by any code block
    * @tparam A
    *   The type of the result of the first code block
    * @tparam B
    *   The type of the result of the second code block
    * @tparam C
    *   The type of the result of the third code block
    * @tparam D
    *   The type of the result of the block function
    * @return
    *   The result of the block function
    */
  def zipOrAccumulate[Error, A, B, C, D](
      action1: Raise[Error] ?=> A,
      action2: Raise[Error] ?=> B,
      action3: Raise[Error] ?=> C
  )(
      block: (A, B, C) => D
  )(using r: Raise[List[Error]]): D =
    Raise.zipOrAccumulate(action1, action2, action3, {}) { (a: A, b: B, c: C, Unit) =>
      block(a, b, c)
    }

  /** Accumulate the errors from running `action1`, `action2`, `action3`, and `action4`.
    *
    * <h2>Example</h2>
    * {{{
    * val block: List[Int] raises List[String] = Raise.zipOrAccumulate(
    *   { 1 },
    *   { 2 },
    *   { 3 },
    *   { 4 }
    * ) { case (a, b, c, d) =>
    *   List(a, b, c, d)
    * }
    * val actual = Raise.fold(
    *   block,
    *   error => fail(s"An error occurred: $error"),
    *   identity
    * )
    * actual should be(List(1, 2, 3, 4))
    * }}}
    *
    * @param action1
    *   Code block to run on type `A`
    * @param action2
    *   Code block to run on type `B`
    * @param action3
    *   Code block to run on type `C`
    * @param action4
    *   Code block to run on type `D`
    * @param block
    *   Function to run on the results of the code blocks
    * @param r
    *   The Raise context
    * @tparam Error
    *   The type of the logical error that can be raised by any code block
    * @tparam A
    *   The type of the result of the first code block
    * @tparam B
    *   The type of the result of the second code block
    * @tparam C
    *   The type of the result of the third code block
    * @tparam D
    *   The type of the result of the fourth code block
    * @tparam E
    *   The type of the result of the block function
    * @return
    *   The result of the block function
    */
  def zipOrAccumulate[Error, A, B, C, D, E](
      action1: Raise[Error] ?=> A,
      action2: Raise[Error] ?=> B,
      action3: Raise[Error] ?=> C,
      action4: Raise[Error] ?=> D
  )(
      block: (A, B, C, D) => E
  )(using r: Raise[List[Error]]): E =
    Raise.zipOrAccumulate(action1, action2, action3, action4, {}) {
      (a: A, b: B, c: C, d: D, Unit) =>
        block(a, b, c, d)
    }

  /** Accumulate the errors from running `action1`, `action2`, `action3`, `action4`, and `action5`.
    *
    * <h2>Example</h2>
    * {{{
    * val block: List[Int] raises List[String] = Raise.zipOrAccumulate(
    *   { 1 },
    *   { 2 },
    *   { 3 },
    *   { 4 },
    *   { 5 }
    * ) { case (a, b, c, d, e) =>
    *   List(a, b, c, d, e)
    * }
    * val actual = Raise.fold(
    *   block,
    *   error => fail(s"An error occurred: $error"),
    *   identity
    * )
    * actual should be(List(1, 2, 3, 4, 5))
    * }}}
    *
    * @param action1
    *   Code block to run on type `A`
    * @param action2
    *   Code block to run on type `B`
    * @param action3
    *   Code block to run on type `C`
    * @param action4
    *   Code block to run on type `D`
    * @param action5
    *   Code block to run on type `E`
    * @param block
    *   Function to run on the results of the code blocks
    * @param r
    *   The Raise context
    * @tparam Error
    *   The type of the logical error that can be raised by any code block
    * @tparam A
    *   The type of the result of the first code block
    * @tparam B
    *   The type of the result of the second code block
    * @tparam C
    *   The type of the result of the third code block
    * @tparam D
    *   The type of the result of the fourth code block
    * @tparam E
    *   The type of the result of the fifth code block
    * @tparam F
    *   The type of the result of the block function
    * @return
    *   The result of the block function
    */
  def zipOrAccumulate[Error, A, B, C, D, E, F](
      action1: Raise[Error] ?=> A,
      action2: Raise[Error] ?=> B,
      action3: Raise[Error] ?=> C,
      action4: Raise[Error] ?=> D,
      action5: Raise[Error] ?=> E
  )(
      block: (A, B, C, D, E) => F
  )(using r: Raise[List[Error]]): F =
    Raise.zipOrAccumulate(action1, action2, action3, action4, action5, {}) {
      (a: A, b: B, c: C, d: D, e: E, Unit) => block(a, b, c, d, e)
    }

  /** Accumulate the errors from running `action1`, `action2`, `action3`, `action4`, `action5`, and
    * `action6`.
    *
    * <h2>Example</h2>
    * {{{
    * val block: List[Int] raises List[String] = Raise.zipOrAccumulate(
    *   { 1 },
    *   { 2 },
    *   { 3 },
    *   { 4 },
    *   { 5 },
    *   { 6 }
    * ) { case (a, b, c, d, e, f) =>
    *   List(a, b, c, d, e, f)
    * }
    * val actual = Raise.fold(
    *   block,
    *   error => fail(s"An error occurred: $error"),
    *   identity
    * )
    * actual should be(List(1, 2, 3, 4, 5, 6))
    * }}}
    *
    * @param action1
    *   Code block to run on type `A`
    * @param action2
    *   Code block to run on type `B`
    * @param action3
    *   Code block to run on type `C`
    * @param action4
    *   Code block to run on type `D`
    * @param action5
    *   Code block to run on type `E`
    * @param action6
    *   Code block to run on type `F`
    * @param block
    *   Function to run on the results of the code blocks
    * @param r
    *   The Raise context
    * @tparam Error
    *   The type of the logical error that can be raised by any code block
    * @tparam A
    *   The type of the result of the first code block
    * @tparam B
    *   The type of the result of the second code block
    * @tparam C
    *   The type of the result of the third code block
    * @tparam D
    *   The type of the result of the fourth code block
    * @tparam E
    *   The type of the result of the fifth code block
    * @tparam F
    *   The type of the result of the sixth code block
    * @tparam G
    *   The type of the result of the block function
    * @return
    *   The result of the block function
    */
  def zipOrAccumulate[Error, A, B, C, D, E, F, G](
      action1: Raise[Error] ?=> A,
      action2: Raise[Error] ?=> B,
      action3: Raise[Error] ?=> C,
      action4: Raise[Error] ?=> D,
      action5: Raise[Error] ?=> E,
      action6: Raise[Error] ?=> F
  )(
      block: (A, B, C, D, E, F) => G
  )(using r: Raise[List[Error]]): G =
    Raise.zipOrAccumulate(action1, action2, action3, action4, action5, action6, {}) {
      (a: A, b: B, c: C, d: D, e: E, f: F, Unit) => block(a, b, c, d, e, f)
    }

  /** Accumulate the errors from running `action1`, `action2`, `action3`, `action4`, `action5`,
    * `action6`, and `action7`.
    *
    * <h2>Example</h2>
    * {{{
    * val block: List[Int] raises List[String] = Raise.zipOrAccumulate(
    *   { 1 },
    *   { 2 },
    *   { 3 },
    *   { 4 },
    *   { 5 },
    *   { 6 },
    *   { 7 }
    * ) { case (a, b, c, d, e, f, g) =>
    *   List(a, b, c, d, e, f, g)
    * }
    * val actual = Raise.fold(
    *   block,
    *   error => fail(s"An error occurred: $error"),
    *   identity
    * )
    * actual should be(List(1, 2, 3, 4, 5, 6, 7))
    * }}}
    *
    * @param action1
    *   Code block to run on type `A`
    * @param action2
    *   Code block to run on type `B`
    * @param action3
    *   Code block to run on type `C`
    * @param action4
    *   Code block to run on type `D`
    * @param action5
    *   Code block to run on type `E`
    * @param action6
    *   Code block to run on type `F`
    * @param action7
    *   Code block to run on type `G`
    * @param block
    *   Function to run on the results of the code blocks
    * @param r
    *   The Raise context
    * @tparam Error
    *   The type of the logical error that can be raised by any code block
    * @tparam A
    *   The type of the result of the first code block
    * @tparam B
    *   The type of the result of the second code block
    * @tparam C
    *   The type of the result of the third code block
    * @tparam D
    *   The type of the result of the fourth code block
    * @tparam E
    *   The type of the result of the fifth code block
    * @tparam F
    *   The type of the result of the sixth code block
    * @tparam G
    *   The type of the result of the seventh code block
    * @tparam H
    *   The type of the result of the block function
    * @return
    *   The result of the block function
    */
  def zipOrAccumulate[Error, A, B, C, D, E, F, G, H](
      action1: Raise[Error] ?=> A,
      action2: Raise[Error] ?=> B,
      action3: Raise[Error] ?=> C,
      action4: Raise[Error] ?=> D,
      action5: Raise[Error] ?=> E,
      action6: Raise[Error] ?=> F,
      action7: Raise[Error] ?=> G
  )(
      block: (A, B, C, D, E, F, G) => H
  )(using r: Raise[List[Error]]): H =
    Raise.zipOrAccumulate(action1, action2, action3, action4, action5, action6, action7, {}) {
      (a: A, b: B, c: C, d: D, e: E, f: F, g: G, Unit) => block(a, b, c, d, e, f, g)
    }

  /** Accumulate the errors from running `action1`, `action2`, `action3`, `action4`, `action5`,
    * `action6`, `action7`, and `action8`.
    *
    * <h2>Example</h2>
    * {{{
    * val block: List[Int] raises List[String] = Raise.zipOrAccumulate(
    *   { 1 },
    *   { 2 },
    *   { 3 },
    *   { 4 },
    *   { 5 },
    *   { 6 },
    *   { 7 },
    *   { 8 }
    * ) { case (a, b, c, d, e, f, g, h) =>
    *   List(a, b, c, d, e, f, g, h)
    * }
    * val actual = Raise.fold(
    *   block,
    *   error => fail(s"An error occurred: $error"),
    *   identity
    * )
    * actual should be(List(1, 2, 3, 4, 5, 6, 7, 8))
    * }}}
    *
    * @param action1
    *   Code block to run on type `A`
    * @param action2
    *   Code block to run on type `B`
    * @param action3
    *   Code block to run on type `C`
    * @param action4
    *   Code block to run on type `D`
    * @param action5
    *   Code block to run on type `E`
    * @param action6
    *   Code block to run on type `F`
    * @param action7
    *   Code block to run on type `G`
    * @param action8
    *   Code block to run on type `H`
    * @param block
    *   Function to run on the results of the code blocks
    * @param r
    *   The Raise context
    * @tparam Error
    *   The type of the logical error that can be raised by any code block
    * @tparam A
    *   The type of the result of the first code block
    * @tparam B
    *   The type of the result of the second code block
    * @tparam C
    *   The type of the result of the third code block
    * @tparam D
    *   The type of the result of the fourth code block
    * @tparam E
    *   The type of the result of the fifth code block
    * @tparam F
    *   The type of the result of the sixth code block
    * @tparam G
    *   The type of the result of the seventh code block
    * @tparam H
    *   The type of the result of the eighth code block
    * @tparam I
    *   The type of the result of the block function
    * @return
    *   The result of the block function
    */
  def zipOrAccumulate[Error, A, B, C, D, E, F, G, H, I](
      action1: Raise[Error] ?=> A,
      action2: Raise[Error] ?=> B,
      action3: Raise[Error] ?=> C,
      action4: Raise[Error] ?=> D,
      action5: Raise[Error] ?=> E,
      action6: Raise[Error] ?=> F,
      action7: Raise[Error] ?=> G,
      action8: Raise[Error] ?=> H
  )(
      block: (A, B, C, D, E, F, G, H) => I
  )(using r: Raise[List[Error]]): I =
    Raise.zipOrAccumulate(
      action1,
      action2,
      action3,
      action4,
      action5,
      action6,
      action7,
      action8,
      {}
    ) { (a: A, b: B, c: C, d: D, e: E, f: F, g: G, h: H, Unit) =>
      block(a, b, c, d, e, f, g, h)
    }

  /** Accumulate the errors from running `action1`, `action2`, `action3`, `action4`, `action5`,
    * `action6`, `action7`, `action8`, and `action9`.
    *
    * <h2>Example</h2>
    * {{{
    * val block: List[Int] raises List[String] = Raise.zipOrAccumulate(
    *   { 1 },
    *   { 2 },
    *   { 3 },
    *   { 4 },
    *   { 5 },
    *   { 6 },
    *   { 7 },
    *   { 8 },
    *   { 9 }
    * ) { case (a, b, c, d, e, f, g, h, i) =>
    *   List(a, b, c, d, e, f, g, h, i)
    * }
    * val actual = Raise.fold(
    *   block,
    *   error => fail(s"An error occurred: $error"),
    *   identity
    * )
    * actual should be(List(1, 2, 3, 4, 5, 6, 7, 8, 9))
    * }}}
    *
    * @param action1
    *   Code block to run on type `A`
    * @param action2
    *   Code block to run on type `B`
    * @param action3
    *   Code block to run on type `C`
    * @param action4
    *   Code block to run on type `D`
    * @param action5
    *   Code block to run on type `E`
    * @param action6
    *   Code block to run on type `F`
    * @param action7
    *   Code block to run on type `G`
    * @param action8
    *   Code block to run on type `H`
    * @param action9
    *   Code block to run on type `I`
    * @param block
    *   Function to run on the results of the code blocks
    * @param r
    *   The Raise context
    * @tparam Error
    *   The type of the logical error that can be raised by any code block
    * @tparam A
    *   The type of the result of the first code block
    * @tparam B
    *   The type of the result of the second code block
    * @tparam C
    *   The type of the result of the third code block
    * @tparam D
    *   The type of the result of the fourth code block
    * @tparam E
    *   The type of the result of the fifth code block
    * @tparam F
    *   The type of the result of the sixth code block
    * @tparam G
    *   The type of the result of the seventh code block
    * @tparam H
    *   The type of the result of the eighth code block
    * @tparam I
    *   The type of the result of the ninth code block
    * @tparam J
    *   The type of the result of the block function
    * @return
    *   The result of the block function
    */
  def zipOrAccumulate[Error, A, B, C, D, E, F, G, H, I, J](
      action1: Raise[Error] ?=> A,
      action2: Raise[Error] ?=> B,
      action3: Raise[Error] ?=> C,
      action4: Raise[Error] ?=> D,
      action5: Raise[Error] ?=> E,
      action6: Raise[Error] ?=> F,
      action7: Raise[Error] ?=> G,
      action8: Raise[Error] ?=> H,
      action9: Raise[Error] ?=> I
  )(block: (A, B, C, D, E, F, G, H, I) => J)(using r: Raise[List[Error]]): J =
    _zipOrAccumulate(
      action1,
      action2,
      action3,
      action4,
      action5,
      action6,
      action7,
      action8,
      action9
    )(
      block
    )
}<|MERGE_RESOLUTION|>--- conflicted
+++ resolved
@@ -21,12 +21,9 @@
 object Raise {
 
   extension [A](a: => A)
-<<<<<<< HEAD
+    /** Extensions method version of the [[Raise.catching]] function.
+     */
     //noinspection NoTailRecursionAnnotation
-=======
-    /** Extensions method version of the [[Raise.catching]] function.
-      */
->>>>>>> 599dfa38
     @targetName("catchingThis")
     def catching(catchBlock: Throwable => A): A = Raise.catching(() => a)(catchBlock)
 
